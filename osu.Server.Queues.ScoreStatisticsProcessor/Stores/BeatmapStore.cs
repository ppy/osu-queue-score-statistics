// Copyright (c) ppy Pty Ltd <contact@ppy.sh>. Licensed under the MIT Licence.
// See the LICENCE file in the repository root for full licence text.

using System;
using System.Collections.Generic;
using System.Diagnostics.CodeAnalysis;
using System.Linq;
using System.Threading;
using System.Threading.Tasks;
using Dapper;
using Microsoft.Extensions.Caching.Memory;
using MySqlConnector;
using osu.Framework.IO.Network;
using osu.Game.Beatmaps;
using osu.Game.Beatmaps.Legacy;
using osu.Game.Rulesets;
using osu.Game.Rulesets.Difficulty;
using osu.Game.Rulesets.Mods;
using osu.Server.Queues.ScoreStatisticsProcessor.Helpers;
using osu.Server.Queues.ScoreStatisticsProcessor.Models;
using Beatmap = osu.Server.Queues.ScoreStatisticsProcessor.Models.Beatmap;

namespace osu.Server.Queues.ScoreStatisticsProcessor.Stores
{
    /// <summary>
    /// A store for retrieving <see cref="Models.Beatmap"/>s.
    /// </summary>
    public class BeatmapStore
    {
        private static readonly bool use_realtime_difficulty_calculation = Environment.GetEnvironmentVariable("REALTIME_DIFFICULTY") != "0";
        private static readonly string beatmap_download_path = Environment.GetEnvironmentVariable("BEATMAP_DOWNLOAD_PATH") ?? "https://osu.ppy.sh/osu/{0}";
        private static readonly uint memory_cache_size_limit = uint.Parse(Environment.GetEnvironmentVariable("MEMORY_CACHE_SIZE_LIMIT") ?? "1000000");
        private static readonly TimeSpan memory_cache_sliding_expiration = TimeSpan.FromSeconds(uint.Parse(Environment.GetEnvironmentVariable("MEMORY_CACHE_SLIDING_EXPIRATION_SECONDS") ?? "3600"));

        /// <summary>
        /// The size of a <see cref="BeatmapDifficultyAttribute"/> in bytes. Used for tracking memory usage.
        /// </summary>
        private const int beatmap_difficulty_attribute_size = 24;

        /// <summary>
        /// The size of a <see cref="Beatmap"/> in bytes. Used for tracking memory usage.
        /// </summary>
        private const int beatmap_size = 72;

        private readonly MemoryCache attributeMemoryCache;
        private readonly MemoryCache beatmapMemoryCache;

<<<<<<< HEAD
=======
        private readonly ConcurrentDictionary<uint, Beatmap?> beatmapCache = new ConcurrentDictionary<uint, Beatmap?>();
        private readonly ConcurrentDictionary<DifficultyAttributeKey, DifficultyAttributes> attributeCache = new ConcurrentDictionary<DifficultyAttributeKey, DifficultyAttributes>();
>>>>>>> ba6cb77b
        private readonly IReadOnlyDictionary<BlacklistEntry, byte> blacklist;

        private int beatmapCacheMiss;
        private int attribCacheMiss;

        public string GetCacheStats()
        {
            string output = $"caches: [beatmap {beatmapCache.Count:N0} +{beatmapCacheMiss:N0}] [attrib {attributeCache.Count:N0} +{attribCacheMiss:N0}]";

            Interlocked.Exchange(ref beatmapCacheMiss, 0);
            Interlocked.Exchange(ref attribCacheMiss, 0);

            return output;
        }

        private BeatmapStore(IEnumerable<KeyValuePair<BlacklistEntry, byte>> blacklist)
        {
            this.blacklist = new Dictionary<BlacklistEntry, byte>(blacklist);

            attributeMemoryCache = new MemoryCache(new MemoryCacheOptions
            {
                SizeLimit = memory_cache_size_limit,
            });

            beatmapMemoryCache = new MemoryCache(new MemoryCacheOptions
            {
                SizeLimit = memory_cache_size_limit,
            });
        }

        /// <summary>
        /// Creates a new <see cref="BeatmapStore"/>.
        /// </summary>
        /// <param name="connection">The <see cref="MySqlConnection"/>.</param>
        /// <param name="transaction">An existing transaction.</param>
        /// <returns>The created <see cref="BeatmapStore"/>.</returns>
        public static async Task<BeatmapStore> CreateAsync(MySqlConnection connection, MySqlTransaction? transaction = null)
        {
            var dbBlacklist = await connection.QueryAsync<PerformanceBlacklistEntry>("SELECT * FROM osu_beatmap_performance_blacklist", transaction: transaction);

            return new BeatmapStore
            (
                dbBlacklist.Select(b => new KeyValuePair<BlacklistEntry, byte>(new BlacklistEntry(b.beatmap_id, b.mode), 1))
            );
        }

        /// <summary>
        /// Retrieves difficulty attributes from the database.
        /// </summary>
        /// <param name="beatmap">The beatmap.</param>
        /// <param name="ruleset">The score's ruleset.</param>
        /// <param name="mods">The score's mods.</param>
        /// <param name="connection">The <see cref="MySqlConnection"/>.</param>
        /// <param name="transaction">An existing transaction.</param>
        /// <returns>The difficulty attributes or <c>null</c> if not existing.</returns>
        /// <exception cref="DifficultyAttributesMissingException">If the difficulty attributes don't exist in the database.</exception>
        /// <exception cref="Exception">If realtime difficulty attributes couldn't be computed.</exception>
        public async Task<DifficultyAttributes> GetDifficultyAttributesAsync(Beatmap beatmap, Ruleset ruleset, Mod[] mods, MySqlConnection connection, MySqlTransaction? transaction = null)
        {
            if (use_realtime_difficulty_calculation)
            {
                using var req = new WebRequest(string.Format(beatmap_download_path, beatmap.beatmap_id));

                req.AllowInsecureRequests = true;

                await req.PerformAsync().ConfigureAwait(false);

                if (req.ResponseStream.Length == 0)
                    throw new Exception($"Retrieved zero-length beatmap ({beatmap.beatmap_id})!");

                var workingBeatmap = new StreamedWorkingBeatmap(req.ResponseStream);
                var calculator = ruleset.CreateDifficultyCalculator(workingBeatmap);

                return calculator.Calculate(mods);
            }

            LegacyMods legacyModValue = getLegacyModsForAttributeLookup(beatmap, ruleset, mods);

<<<<<<< HEAD
            BeatmapDifficultyAttribute[]? rawDifficultyAttributes = await attributeMemoryCache.GetOrCreateAsync(
                key,
                async cacheEntry =>
                {
                    cacheEntry.SetSlidingExpiration(memory_cache_sliding_expiration);

                    BeatmapDifficultyAttribute[] attributes = (await connection.QueryAsync<BeatmapDifficultyAttribute>(
                        "SELECT * FROM osu_beatmap_difficulty_attribs WHERE `beatmap_id` = @BeatmapId AND `mode` = @RulesetId AND `mods` = @ModValue", new
                        {
                            key.BeatmapId,
                            key.RulesetId,
                            key.ModValue
                        }, transaction: transaction)).ToArray();

                    cacheEntry.SetSize(beatmap_difficulty_attribute_size * attributes.Length);

                    return attributes;
                });
=======
            DifficultyAttributeKey key = new DifficultyAttributeKey(beatmap.beatmap_id, (uint)ruleset.RulesetInfo.OnlineID, (uint)legacyModValue);
>>>>>>> ba6cb77b

            if (attributeCache.TryGetValue(key, out DifficultyAttributes? difficultyAttributes))
                return difficultyAttributes;

            BeatmapDifficultyAttribute[] dbAttribs = (await connection.QueryAsync<BeatmapDifficultyAttribute>(
                "SELECT * FROM osu_beatmap_difficulty_attribs WHERE `beatmap_id` = @BeatmapId AND `mode` = @RulesetId AND `mods` = @ModValue", new
                {
                    key.BeatmapId,
                    key.RulesetId,
                    key.ModValue
                }, transaction: transaction)).ToArray();

            try
            {
                difficultyAttributes = LegacyRulesetHelper.CreateDifficultyAttributes(ruleset.RulesetInfo.OnlineID);
                difficultyAttributes.FromDatabaseAttributes(dbAttribs.ToDictionary(a => (int)a.attrib_id, a => (double)a.value), beatmap);
                return attributeCache[key] = difficultyAttributes;
            }
            catch (Exception ex)
            {
                throw new DifficultyAttributesMissingException(key, ex);
            }
            finally
            {
                Interlocked.Increment(ref attribCacheMiss);
            }
        }

        /// <remarks>
        /// This method attempts to choose the best possible set of <see cref="LegacyMods"/> to use for looking up stored difficulty attributes.
        /// The match is not always exact; for some mods that award pp but do not exist in stable
        /// (such as <see cref="ModHalfTime"/>) the closest available approximation is used.
        /// Moreover, the set of <see cref="LegacyMods"/> returned is constrained to mods that actually affect difficulty in the legacy sense.
        /// The entirety of this workaround is not used / unnecessary if <see cref="use_realtime_difficulty_calculation"/> is <see langword="true"/>.
        /// </remarks>
        private static LegacyMods getLegacyModsForAttributeLookup(Beatmap beatmap, Ruleset ruleset, Mod[] mods)
        {
            var legacyMods = ruleset.ConvertToLegacyMods(mods);

            // mods that are not represented in `LegacyMods` (but we can approximate them well enough with others)
            if (mods.Any(mod => mod is ModDaycore))
                legacyMods |= LegacyMods.HalfTime;

            return LegacyModsHelper.MaskRelevantMods(legacyMods, ruleset.RulesetInfo.OnlineID != beatmap.playmode, ruleset.RulesetInfo.OnlineID);
        }

        /// <summary>
        /// Retrieves a beatmap from the database.
        /// </summary>
        /// <param name="beatmapId">The beatmap's ID.</param>
        /// <param name="connection">The <see cref="MySqlConnection"/>.</param>
        /// <param name="transaction">An existing transaction.</param>
        /// <returns>The retrieved beatmap, or <c>null</c> if not existing.</returns>
        public Task<Beatmap?> GetBeatmapAsync(uint beatmapId, MySqlConnection connection, MySqlTransaction? transaction = null)
        {
            return beatmapMemoryCache.GetOrCreateAsync(
                beatmapId,
                cacheEntry =>
                {
                    cacheEntry.SetSlidingExpiration(memory_cache_sliding_expiration);
                    cacheEntry.SetSize(beatmap_size);

<<<<<<< HEAD
                    return connection.QuerySingleOrDefaultAsync<Beatmap?>("SELECT * FROM osu_beatmaps WHERE `beatmap_id` = @BeatmapId", new
                    {
                        BeatmapId = beatmapId
                    }, transaction: transaction);
                });
=======
            Interlocked.Increment(ref beatmapCacheMiss);
            return beatmapCache[beatmapId] = await connection.QuerySingleOrDefaultAsync<Beatmap?>("SELECT * FROM osu_beatmaps WHERE `beatmap_id` = @BeatmapId", new
            {
                BeatmapId = beatmapId
            }, transaction: transaction);
>>>>>>> ba6cb77b
        }

        /// <summary>
        /// Whether performance points may be awarded for the given beatmap and ruleset combination.
        /// </summary>
        /// <param name="beatmap">The beatmap.</param>
        /// <param name="rulesetId">The ruleset.</param>
        public bool IsBeatmapValidForPerformance(Beatmap beatmap, uint rulesetId)
        {
            if (blacklist.ContainsKey(new BlacklistEntry(beatmap.beatmap_id, rulesetId)))
                return false;

            switch (beatmap.approved)
            {
                case BeatmapOnlineStatus.Ranked:
                case BeatmapOnlineStatus.Approved:
                    return true;

                default:
                    return false;
            }
        }

        public record struct DifficultyAttributeKey(uint BeatmapId, uint RulesetId, uint ModValue);

        [SuppressMessage("ReSharper", "NotAccessedPositionalProperty.Local")]
        private record struct BlacklistEntry(uint BeatmapId, uint RulesetId);
    }

    public class DifficultyAttributesMissingException : Exception
    {
        public DifficultyAttributesMissingException(BeatmapStore.DifficultyAttributeKey key, Exception? inner)
            : base(key.ToString(), inner)
        {
        }
    }
}<|MERGE_RESOLUTION|>--- conflicted
+++ resolved
@@ -43,13 +43,8 @@
         private const int beatmap_size = 72;
 
         private readonly MemoryCache attributeMemoryCache;
+
         private readonly MemoryCache beatmapMemoryCache;
-
-<<<<<<< HEAD
-=======
-        private readonly ConcurrentDictionary<uint, Beatmap?> beatmapCache = new ConcurrentDictionary<uint, Beatmap?>();
-        private readonly ConcurrentDictionary<DifficultyAttributeKey, DifficultyAttributes> attributeCache = new ConcurrentDictionary<DifficultyAttributeKey, DifficultyAttributes>();
->>>>>>> ba6cb77b
         private readonly IReadOnlyDictionary<BlacklistEntry, byte> blacklist;
 
         private int beatmapCacheMiss;
@@ -57,7 +52,7 @@
 
         public string GetCacheStats()
         {
-            string output = $"caches: [beatmap {beatmapCache.Count:N0} +{beatmapCacheMiss:N0}] [attrib {attributeCache.Count:N0} +{attribCacheMiss:N0}]";
+            string output = $"caches: [beatmap {beatmapMemoryCache.Count:N0} +{beatmapCacheMiss:N0}] [attrib {attributeMemoryCache.Count:N0} +{attribCacheMiss:N0}]";
 
             Interlocked.Exchange(ref beatmapCacheMiss, 0);
             Interlocked.Exchange(ref attribCacheMiss, 0);
@@ -128,7 +123,8 @@
 
             LegacyMods legacyModValue = getLegacyModsForAttributeLookup(beatmap, ruleset, mods);
 
-<<<<<<< HEAD
+            DifficultyAttributeKey key = new DifficultyAttributeKey(beatmap.beatmap_id, (uint)ruleset.RulesetInfo.OnlineID, (uint)legacyModValue);
+
             BeatmapDifficultyAttribute[]? rawDifficultyAttributes = await attributeMemoryCache.GetOrCreateAsync(
                 key,
                 async cacheEntry =>
@@ -147,35 +143,14 @@
 
                     return attributes;
                 });
-=======
-            DifficultyAttributeKey key = new DifficultyAttributeKey(beatmap.beatmap_id, (uint)ruleset.RulesetInfo.OnlineID, (uint)legacyModValue);
->>>>>>> ba6cb77b
-
-            if (attributeCache.TryGetValue(key, out DifficultyAttributes? difficultyAttributes))
-                return difficultyAttributes;
-
-            BeatmapDifficultyAttribute[] dbAttribs = (await connection.QueryAsync<BeatmapDifficultyAttribute>(
-                "SELECT * FROM osu_beatmap_difficulty_attribs WHERE `beatmap_id` = @BeatmapId AND `mode` = @RulesetId AND `mods` = @ModValue", new
-                {
-                    key.BeatmapId,
-                    key.RulesetId,
-                    key.ModValue
-                }, transaction: transaction)).ToArray();
-
-            try
-            {
-                difficultyAttributes = LegacyRulesetHelper.CreateDifficultyAttributes(ruleset.RulesetInfo.OnlineID);
-                difficultyAttributes.FromDatabaseAttributes(dbAttribs.ToDictionary(a => (int)a.attrib_id, a => (double)a.value), beatmap);
-                return attributeCache[key] = difficultyAttributes;
-            }
-            catch (Exception ex)
-            {
-                throw new DifficultyAttributesMissingException(key, ex);
-            }
-            finally
-            {
-                Interlocked.Increment(ref attribCacheMiss);
-            }
+
+            if (rawDifficultyAttributes == null || rawDifficultyAttributes.Length == 0)
+                return null;
+
+            DifficultyAttributes difficultyAttributes = LegacyRulesetHelper.CreateDifficultyAttributes(ruleset.RulesetInfo.OnlineID);
+            difficultyAttributes.FromDatabaseAttributes(rawDifficultyAttributes.ToDictionary(a => (int)a.attrib_id, a => (double)a.value), beatmap);
+
+            return difficultyAttributes;
         }
 
         /// <remarks>
@@ -209,22 +184,16 @@
                 beatmapId,
                 cacheEntry =>
                 {
+                    Interlocked.Increment(ref beatmapCacheMiss);
+
                     cacheEntry.SetSlidingExpiration(memory_cache_sliding_expiration);
                     cacheEntry.SetSize(beatmap_size);
 
-<<<<<<< HEAD
                     return connection.QuerySingleOrDefaultAsync<Beatmap?>("SELECT * FROM osu_beatmaps WHERE `beatmap_id` = @BeatmapId", new
                     {
                         BeatmapId = beatmapId
                     }, transaction: transaction);
                 });
-=======
-            Interlocked.Increment(ref beatmapCacheMiss);
-            return beatmapCache[beatmapId] = await connection.QuerySingleOrDefaultAsync<Beatmap?>("SELECT * FROM osu_beatmaps WHERE `beatmap_id` = @BeatmapId", new
-            {
-                BeatmapId = beatmapId
-            }, transaction: transaction);
->>>>>>> ba6cb77b
         }
 
         /// <summary>
