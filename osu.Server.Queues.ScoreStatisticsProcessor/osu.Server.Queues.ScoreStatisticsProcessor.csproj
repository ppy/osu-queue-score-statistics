--- conflicted
+++ resolved
@@ -13,15 +13,6 @@
         <PackageReference Include="Dapper" Version="2.1.44" />
         <PackageReference Include="Dapper.Contrib" Version="2.0.78" />
         <PackageReference Include="McMaster.Extensions.CommandLineUtils" Version="4.1.1" />
-<<<<<<< HEAD
-        <PackageReference Include="Microsoft.Extensions.Caching.Memory" Version="8.0.0" />
-        <PackageReference Include="ppy.osu.Game" Version="2024.412.1" />
-        <PackageReference Include="ppy.osu.Game.Rulesets.Catch" Version="2024.412.1" />
-        <PackageReference Include="ppy.osu.Game.Rulesets.Mania" Version="2024.412.1" />
-        <PackageReference Include="ppy.osu.Game.Rulesets.Osu" Version="2024.412.1" />
-        <PackageReference Include="ppy.osu.Game.Rulesets.Taiko" Version="2024.412.1" />
-        <PackageReference Include="ppy.osu.Server.OsuQueueProcessor" Version="2024.415.0" />
-=======
         <PackageReference Include="Microsoft.Extensions.Caching.Memory" Version="8.0.1" />
         <PackageReference Include="ppy.osu.Game" Version="2024.1023.0" />
         <PackageReference Include="ppy.osu.Game.Rulesets.Catch" Version="2024.1023.0" />
@@ -29,7 +20,6 @@
         <PackageReference Include="ppy.osu.Game.Rulesets.Osu" Version="2024.1023.0" />
         <PackageReference Include="ppy.osu.Game.Rulesets.Taiko" Version="2024.1023.0" />
         <PackageReference Include="ppy.osu.Server.OsuQueueProcessor" Version="2024.507.0" />
->>>>>>> ba6cb77b
     </ItemGroup>
 
 </Project>