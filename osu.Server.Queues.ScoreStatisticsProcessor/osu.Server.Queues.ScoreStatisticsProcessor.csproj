<Project Sdk="Microsoft.NET.Sdk">

    <PropertyGroup>
        <OutputType>Exe</OutputType>
        <TargetFramework>net6.0</TargetFramework>
        <Nullable>enable</Nullable>
        <RootNamespace>osu.Server.Queues.ScoreStatisticsProcessor</RootNamespace>
        <AssemblyName>osu.Server.Queues.ScoreStatisticsProcessor</AssemblyName>
    </PropertyGroup>

    <ItemGroup>
        <PackageReference Include="Dapper" Version="2.1.4" />
        <PackageReference Include="Dapper.Contrib" Version="2.0.78" />
<<<<<<< HEAD
        <PackageReference Include="ppy.osu.Game" Version="2023.621.0" />
        <PackageReference Include="ppy.osu.Game.Rulesets.Catch" Version="2023.621.0" />
        <PackageReference Include="ppy.osu.Game.Rulesets.Mania" Version="2023.621.0" />
        <PackageReference Include="ppy.osu.Game.Rulesets.Osu" Version="2023.621.0" />
        <PackageReference Include="ppy.osu.Game.Rulesets.Taiko" Version="2023.621.0" />
        <PackageReference Include="ppy.osu.Server.OsuQueueProcessor" Version="2022.1220.0" />
=======
        <PackageReference Include="McMaster.Extensions.CommandLineUtils" Version="4.1.0" />
        <PackageReference Include="ppy.osu.Game" Version="2023.1012.0" />
        <PackageReference Include="ppy.osu.Game.Rulesets.Catch" Version="2023.1012.0" />
        <PackageReference Include="ppy.osu.Game.Rulesets.Mania" Version="2023.1012.0" />
        <PackageReference Include="ppy.osu.Game.Rulesets.Osu" Version="2023.1012.0" />
        <PackageReference Include="ppy.osu.Game.Rulesets.Taiko" Version="2023.1012.0" />
        <PackageReference Include="ppy.osu.Server.OsuQueueProcessor" Version="2023.822.0" />
>>>>>>> 39e2c01d
    </ItemGroup>

</Project><|MERGE_RESOLUTION|>--- conflicted
+++ resolved
@@ -11,14 +11,6 @@
     <ItemGroup>
         <PackageReference Include="Dapper" Version="2.1.4" />
         <PackageReference Include="Dapper.Contrib" Version="2.0.78" />
-<<<<<<< HEAD
-        <PackageReference Include="ppy.osu.Game" Version="2023.621.0" />
-        <PackageReference Include="ppy.osu.Game.Rulesets.Catch" Version="2023.621.0" />
-        <PackageReference Include="ppy.osu.Game.Rulesets.Mania" Version="2023.621.0" />
-        <PackageReference Include="ppy.osu.Game.Rulesets.Osu" Version="2023.621.0" />
-        <PackageReference Include="ppy.osu.Game.Rulesets.Taiko" Version="2023.621.0" />
-        <PackageReference Include="ppy.osu.Server.OsuQueueProcessor" Version="2022.1220.0" />
-=======
         <PackageReference Include="McMaster.Extensions.CommandLineUtils" Version="4.1.0" />
         <PackageReference Include="ppy.osu.Game" Version="2023.1012.0" />
         <PackageReference Include="ppy.osu.Game.Rulesets.Catch" Version="2023.1012.0" />
@@ -26,7 +18,6 @@
         <PackageReference Include="ppy.osu.Game.Rulesets.Osu" Version="2023.1012.0" />
         <PackageReference Include="ppy.osu.Game.Rulesets.Taiko" Version="2023.1012.0" />
         <PackageReference Include="ppy.osu.Server.OsuQueueProcessor" Version="2023.822.0" />
->>>>>>> 39e2c01d
     </ItemGroup>
 
 </Project>