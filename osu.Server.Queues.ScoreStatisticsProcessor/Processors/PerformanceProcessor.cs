// Copyright (c) ppy Pty Ltd <contact@ppy.sh>. Licensed under the MIT Licence.
// See the LICENCE file in the repository root for full licence text.

using System;
using System.Collections.Generic;
using System.IO;
using System.Linq;
using System.Reflection;
using Dapper;
using MySqlConnector;
using osu.Game.Beatmaps.Legacy;
using osu.Game.Rulesets;
using osu.Game.Rulesets.Mania.Mods;
using osu.Game.Rulesets.Mods;
using osu.Game.Rulesets.Osu.Mods;
using osu.Game.Scoring;
using osu.Server.Queues.ScoreStatisticsProcessor.Models;

namespace osu.Server.Queues.ScoreStatisticsProcessor.Processors
{
    public class PerformanceProcessor : IProcessor
    {
        private static readonly List<Ruleset> available_rulesets = getRulesets();

        public void RevertFromUserStats(SoloScoreInfo score, UserStats userStats, int previousVersion, MySqlConnection conn, MySqlTransaction transaction)
        {
        }

        public void ApplyToUserStats(SoloScoreInfo score, UserStats userStats, MySqlConnection conn, MySqlTransaction transaction)
        {
            Ruleset ruleset = available_rulesets.Single(r => r.RulesetInfo.ID == score.ruleset_id);
            Mod[] mods = score.mods.Select(m => m.ToMod(ruleset)).ToArray();
            ScoreInfo scoreInfo = score.ToScoreInfo(mods);
<<<<<<< HEAD

            var beatmap = conn.QuerySingle<Beatmap>("SELECT * FROM osu_beatmaps WHERE beatmap_id = @BeatmapId", new
            {
                BeatmapId = score.beatmap_id
=======

            double performance = computePerformance(ruleset, mods, scoreInfo, conn, transaction);

            conn.Execute("INSERT INTO solo_scores_performance (`score_id`, `pp`) VALUES (@ScoreId, @PP) ON DUPLICATE KEY UPDATE `pp` = @PP", new
            {
                ScoreId = score.id,
                PP = performance
            }, transaction);
        }

        public void ApplyGlobal(SoloScoreInfo score, MySqlConnection conn)
        {
        }

        private double computePerformance(Ruleset ruleset, Mod[] mods, ScoreInfo score, MySqlConnection conn, MySqlTransaction transaction)
        {
            if (!AllModsValidForPerformance(mods))
                return 0;

            var beatmap = conn.QuerySingle<Beatmap>("SELECT * FROM osu_beatmaps WHERE beatmap_id = @BeatmapId", new
            {
                BeatmapId = score.Beatmap.OnlineBeatmapID
>>>>>>> f5078fd2
            }, transaction);

            // Todo: We shouldn't be using legacy mods, but this requires difficulty calculation to be performed in-line.
            LegacyMods legacyModValue = LegacyModsHelper.MaskRelevantMods(ruleset.ConvertToLegacyMods(mods), score.RulesetID != beatmap.playmode);

            var rawDifficultyAttribs = conn.Query<BeatmapDifficultyAttribute>(
                "SELECT * FROM osu_beatmap_difficulty_attribs WHERE beatmap_id = @BeatmapId AND mode = @RulesetId AND mods = @ModValue", new
                {
                    BeatmapId = score.Beatmap.OnlineBeatmapID,
                    RulesetId = score.RulesetID,
                    ModValue = (uint)legacyModValue
                }, transaction).ToArray();

            var difficultyAttributes = rawDifficultyAttribs.ToDictionary(a => (int)a.attrib_id).Map(score.RulesetID, beatmap);
            var performanceCalculator = ruleset.CreatePerformanceCalculator(difficultyAttributes, score);
            return performanceCalculator.Calculate();
        }

        /// <summary>
        /// Checks whether all mods in a given array are valid to give PP for.
        /// </summary>
        public static bool AllModsValidForPerformance(Mod[] mods)
        {
            foreach (var m in mods)
            {
<<<<<<< HEAD
                ScoreId = score.id,
                PP = performance
            }, transaction);
        }

        public void ApplyGlobal(SoloScoreInfo score, MySqlConnection conn)
        {
=======
                switch (m)
                {
                    case ManiaModHardRock:
                    case ManiaModKey1:
                    case ManiaModKey2:
                    case ManiaModKey3:
                    case ManiaModKey10:
                        return false;

                    case ModEasy:
                    case ModNoFail:
                    case ModHalfTime:
                    case ModSuddenDeath:
                    case ModPerfect:
                    case ModHardRock:
                    case ModDoubleTime:
                    case ModHidden:
                    case ModFlashlight:
                    case ModMuted:
                    case ModClassic:
                    case OsuModSpunOut:
                    case ManiaKeyMod:
                    case ManiaModMirror:
                        continue;

                    default:
                        return false;
                }
            }

            return true;
>>>>>>> f5078fd2
        }

        private static List<Ruleset> getRulesets()
        {
            const string ruleset_library_prefix = "osu.Game.Rulesets";

            var rulesetsToProcess = new List<Ruleset>();

            foreach (string file in Directory.GetFiles(AppDomain.CurrentDomain.BaseDirectory, $"{ruleset_library_prefix}.*.dll"))
            {
                try
                {
                    var assembly = Assembly.LoadFrom(file);
                    Type type = assembly.GetTypes().First(t => t.IsPublic && t.IsSubclassOf(typeof(Ruleset)));
                    rulesetsToProcess.Add((Ruleset)Activator.CreateInstance(type)!);
                }
                catch
                {
                    throw new Exception($"Failed to load ruleset ({file})");
                }
            }

            return rulesetsToProcess;
        }
    }
}<|MERGE_RESOLUTION|>--- conflicted
+++ resolved
@@ -31,12 +31,6 @@
             Ruleset ruleset = available_rulesets.Single(r => r.RulesetInfo.ID == score.ruleset_id);
             Mod[] mods = score.mods.Select(m => m.ToMod(ruleset)).ToArray();
             ScoreInfo scoreInfo = score.ToScoreInfo(mods);
-<<<<<<< HEAD
-
-            var beatmap = conn.QuerySingle<Beatmap>("SELECT * FROM osu_beatmaps WHERE beatmap_id = @BeatmapId", new
-            {
-                BeatmapId = score.beatmap_id
-=======
 
             double performance = computePerformance(ruleset, mods, scoreInfo, conn, transaction);
 
@@ -59,7 +53,6 @@
             var beatmap = conn.QuerySingle<Beatmap>("SELECT * FROM osu_beatmaps WHERE beatmap_id = @BeatmapId", new
             {
                 BeatmapId = score.Beatmap.OnlineBeatmapID
->>>>>>> f5078fd2
             }, transaction);
 
             // Todo: We shouldn't be using legacy mods, but this requires difficulty calculation to be performed in-line.
@@ -85,15 +78,6 @@
         {
             foreach (var m in mods)
             {
-<<<<<<< HEAD
-                ScoreId = score.id,
-                PP = performance
-            }, transaction);
-        }
-
-        public void ApplyGlobal(SoloScoreInfo score, MySqlConnection conn)
-        {
-=======
                 switch (m)
                 {
                     case ManiaModHardRock:
@@ -125,7 +109,6 @@
             }
 
             return true;
->>>>>>> f5078fd2
         }
 
         private static List<Ruleset> getRulesets()
