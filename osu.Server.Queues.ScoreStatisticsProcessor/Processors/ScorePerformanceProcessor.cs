// Copyright (c) ppy Pty Ltd <contact@ppy.sh>. Licensed under the MIT Licence.
// See the LICENCE file in the repository root for full licence text.

using System;
using System.Collections.Generic;
using System.Linq;
using System.Threading;
using System.Threading.Tasks;
using Dapper;
using MySqlConnector;
using osu.Game.Rulesets;
using osu.Game.Rulesets.Difficulty;
using osu.Game.Rulesets.Mods;
using osu.Server.Queues.ScoreStatisticsProcessor.Helpers;
using osu.Server.Queues.ScoreStatisticsProcessor.Models;
using osu.Server.Queues.ScoreStatisticsProcessor.Stores;

namespace osu.Server.Queues.ScoreStatisticsProcessor.Processors
{
    /// <summary>
    /// Computes the performance points of scores.
    /// </summary>
    public class ScorePerformanceProcessor : IProcessor
    {
        private static readonly bool check_client_version = Environment.GetEnvironmentVariable("CLIENT_CHECK_VERSION") != "0";

        public const int ORDER = 0;

        public BeatmapStore? BeatmapStore { get; private set; }
        private BuildStore? buildStore;

        private long lastStoreRefresh;

        public int Order => ORDER;

        public bool RunOnFailedScores => false;

        public bool RunOnLegacyScores => true;

        private static readonly bool write_legacy_score_pp = Environment.GetEnvironmentVariable("WRITE_LEGACY_SCORE_PP") != "0";

        private static readonly bool refresh_stores_periodically = Environment.GetEnvironmentVariable("REFRESH_STORES_PERIODICALLY") != "0";

        public void RevertFromUserStats(SoloScore score, UserStats userStats, int previousVersion, MySqlConnection conn, MySqlTransaction transaction)
        {
        }

        public void ApplyToUserStats(SoloScore score, UserStats userStats, MySqlConnection conn, MySqlTransaction transaction)
        {
            ProcessScoreAsync(score, conn, transaction).Wait();
        }

        public void ApplyGlobal(SoloScore score, MySqlConnection conn)
        {
        }

        /// <summary>
        /// Processes the raw PP value of all scores from a specified user.
        /// </summary>
        /// <param name="userId">The user to process all scores of.</param>
        /// <param name="rulesetId">The ruleset for which scores should be processed.</param>
        /// <param name="connection">The <see cref="MySqlConnection"/>.</param>
        /// <param name="transaction">An existing transaction.</param>
        /// <param name="cancellationToken">The cancellation token.</param>
        /// <returns>The number of scores which had their performance values updated.</returns>
        public async Task<int> ProcessUserScoresAsync(uint userId, int rulesetId, MySqlConnection connection, MySqlTransaction? transaction = null, CancellationToken cancellationToken = default)
        {
            var scores = (await connection.QueryAsync<SoloScore>("SELECT * FROM scores WHERE `user_id` = @UserId AND `ruleset_id` = @RulesetId", new
            {
                UserId = userId,
                RulesetId = rulesetId
            }, transaction: transaction)).ToArray();

            if (!scores.Any())
                return 0;

            int totalUpdated = 0;

            foreach (SoloScore score in scores)
            {
                if (cancellationToken.IsCancellationRequested)
                    break;

                if (await ProcessScoreAsync(score, connection, transaction))
                    totalUpdated++;
            }

            return totalUpdated;
        }

        /// <summary>
        /// Processes the raw PP value of a given score.
        /// </summary>
        /// <param name="scoreId">The score to process.</param>
        /// <param name="connection">The <see cref="MySqlConnection"/>.</param>
        /// <param name="transaction">An existing transaction.</param>
        public async Task ProcessScoreAsync(ulong scoreId, MySqlConnection connection, MySqlTransaction? transaction = null)
        {
            var score = await connection.QuerySingleOrDefaultAsync<SoloScore>("SELECT * FROM scores WHERE `id` = @ScoreId", new
            {
                ScoreId = scoreId
            }, transaction: transaction);

            if (score == null)
            {
                await Console.Error.WriteLineAsync($"Could not find score ID {scoreId}.");
                return;
            }

            await ProcessScoreAsync(score, connection, transaction);
        }

        /// <summary>
        /// Processes the raw PP value of a given score.
        /// </summary>
        /// <param name="score">The score to process.</param>
        /// <param name="connection">The <see cref="MySqlConnection"/>.</param>
        /// <param name="transaction">An existing transaction.</param>
        public async Task<bool> ProcessScoreAsync(SoloScore score, MySqlConnection connection, MySqlTransaction? transaction = null)
        {
            // Usually checked via "RunOnFailedScores", but this method is also used by the CLI batch processor.
            if (!score.passed)
                return false;

            long currentTimestamp = DateTimeOffset.UtcNow.ToUnixTimeMilliseconds();

<<<<<<< HEAD
            beatmapStore ??= await BeatmapStore.CreateAsync(connection, transaction);

            if (buildStore == null || currentTimestamp - lastStoreRefresh > 60_000)
            {
                buildStore = await BuildStore.CreateAsync(connection, transaction);
=======
            if (buildStore == null || BeatmapStore == null || (refresh_stores_periodically && currentTimestamp - lastStoreRefresh > 60_000))
            {
                buildStore = await BuildStore.CreateAsync(connection, transaction);
                BeatmapStore = await BeatmapStore.CreateAsync(connection, transaction);

>>>>>>> ba6cb77b
                lastStoreRefresh = currentTimestamp;
            }

            try
            {
                score.beatmap ??= (await BeatmapStore.GetBeatmapAsync(score.beatmap_id, connection, transaction));

                if (score.beatmap is not Beatmap beatmap)
                    return false;

                // TODO: will fail for newly ranked beatmaps for up to one minute (beatmap store purge).
                if (!BeatmapStore.IsBeatmapValidForPerformance(beatmap, score.ruleset_id))
                    return false;

                Ruleset ruleset = LegacyRulesetHelper.GetRulesetFromLegacyId(score.ruleset_id);
                Mod[] mods = score.ScoreData.Mods.Select(m => m.ToMod(ruleset)).ToArray();

                if (!AllModsValidForPerformance(score, mods))
                    return false;

                // Performance needs to be allowed for the build.
                // legacy scores don't need a build id
                if (check_client_version && score.legacy_score_id == null && (score.build_id == null || buildStore.GetBuild(score.build_id.Value)?.allow_performance != true))
                    return false;

                DifficultyAttributes difficultyAttributes = await BeatmapStore.GetDifficultyAttributesAsync(beatmap, ruleset, mods, connection, transaction);
                PerformanceAttributes? performanceAttributes = ruleset.CreatePerformanceCalculator()?.Calculate(score.ToScoreInfo(), difficultyAttributes);

                if (performanceAttributes == null)
                    return false;

                if (score.pp != null && Math.Abs(score.pp.Value - performanceAttributes.Total) < 0.1)
                    return false;

                if (score.is_legacy_score && write_legacy_score_pp)
                {
                    var helper = LegacyDatabaseHelper.GetRulesetSpecifics(score.ruleset_id);
                    await connection.ExecuteAsync($"UPDATE scores SET pp = @Pp WHERE id = @ScoreId; UPDATE {helper.HighScoreTable} SET pp = @Pp WHERE score_id = @LegacyScoreId", new
                    {
                        ScoreId = score.id,
                        LegacyScoreId = score.legacy_score_id,
                        Pp = performanceAttributes.Total,
                    }, transaction: transaction);
                }
                else
                {
                    await connection.ExecuteAsync("UPDATE scores SET pp = @Pp WHERE id = @ScoreId", new
                    {
                        ScoreId = score.id,
                        Pp = performanceAttributes.Total
                    }, transaction: transaction);
                }

                return true;
            }
            catch (Exception ex)
            {
                await Console.Error.WriteLineAsync($"{score.id} failed with: {ex}");
                return false;
            }
        }

        /// <summary>
        /// Checks whether all mods in a given array are valid to give PP for.
        /// </summary>
        public static bool AllModsValidForPerformance(SoloScore score, Mod[] mods)
        {
            IEnumerable<Mod> modsToCheck = mods;

            // Classic mod is only allowed on legacy scores.
            if (score.is_legacy_score)
                modsToCheck = mods.Where(mod => mod is not ModClassic);

            return modsToCheck.All(m => m.Ranked);
        }
    }
}<|MERGE_RESOLUTION|>--- conflicted
+++ resolved
@@ -124,19 +124,12 @@
 
             long currentTimestamp = DateTimeOffset.UtcNow.ToUnixTimeMilliseconds();
 
-<<<<<<< HEAD
-            beatmapStore ??= await BeatmapStore.CreateAsync(connection, transaction);
-
-            if (buildStore == null || currentTimestamp - lastStoreRefresh > 60_000)
-            {
-                buildStore = await BuildStore.CreateAsync(connection, transaction);
-=======
-            if (buildStore == null || BeatmapStore == null || (refresh_stores_periodically && currentTimestamp - lastStoreRefresh > 60_000))
+            BeatmapStore ??= await BeatmapStore.CreateAsync(connection, transaction);
+
+            if (buildStore == null || (refresh_stores_periodically && currentTimestamp - lastStoreRefresh > 60_000))
             {
                 buildStore = await BuildStore.CreateAsync(connection, transaction);
                 BeatmapStore = await BeatmapStore.CreateAsync(connection, transaction);
-
->>>>>>> ba6cb77b
                 lastStoreRefresh = currentTimestamp;
             }
 
