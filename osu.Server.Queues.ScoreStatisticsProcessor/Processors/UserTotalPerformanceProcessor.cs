// Copyright (c) ppy Pty Ltd <contact@ppy.sh>. Licensed under the MIT Licence.
// See the LICENCE file in the repository root for full licence text.

using System;
using System.Collections.Generic;
using System.Linq;
using System.Threading.Tasks;
using Dapper;
using MySqlConnector;
using osu.Game.Online.API.Requests.Responses;
using osu.Server.Queues.ScoreStatisticsProcessor.Helpers;
using osu.Server.Queues.ScoreStatisticsProcessor.Models;

namespace osu.Server.Queues.ScoreStatisticsProcessor.Processors
{
    /// <summary>
    /// Computes the total performance points for users.
    /// </summary>
    public class UserTotalPerformanceProcessor : IProcessor
    {
        // This processor needs to run after the score's PP value has been processed.
        public int Order => ScorePerformanceProcessor.ORDER + 1;

        public bool RunOnFailedScores => false;

        public bool RunOnLegacyScores => true;

        public void RevertFromUserStats(SoloScoreInfo score, UserStats userStats, int previousVersion, MySqlConnection conn, MySqlTransaction transaction)
        {
        }

        public void ApplyToUserStats(SoloScoreInfo score, UserStats userStats, MySqlConnection conn, MySqlTransaction transaction)
        {
            var dbInfo = LegacyDatabaseHelper.GetRulesetSpecifics(score.RulesetID);

            int warnings = conn.QuerySingleOrDefault<int>($"SELECT `user_warnings` FROM {dbInfo.UsersTable} WHERE `user_id` = @UserId", new
            {
                UserId = userStats.user_id
            }, transaction);

            if (warnings > 0)
                return;

            UpdateUserStatsAsync(userStats, score.RulesetID, conn, transaction).Wait();
        }

        public void ApplyGlobal(SoloScoreInfo score, MySqlConnection conn)
        {
        }

        /// <summary>
        /// Updates a user's stats with their total PP/accuracy.
        /// </summary>
        /// <remarks>
        /// This does not insert the new stats values into the database.
        /// </remarks>
        /// <param name="rulesetId">The ruleset for which to update the total PP.</param>
        /// <param name="userStats">An existing <see cref="UserStats"/> object to update with.</param>
        /// <param name="connection">The <see cref="MySqlConnection"/>.</param>
        /// <param name="transaction">An existing transaction.</param>
        public async Task UpdateUserStatsAsync(UserStats userStats, int rulesetId, MySqlConnection connection, MySqlTransaction? transaction = null)
        {
            var dbInfo = LegacyDatabaseHelper.GetRulesetSpecifics(rulesetId);
<<<<<<< HEAD
            long currentTimestamp = DateTimeOffset.Now.ToUnixTimeSeconds();
            Ruleset ruleset = LegacyRulesetHelper.GetRulesetFromLegacyId(rulesetId);
=======
>>>>>>> 683d0adb

            List<SoloScore> scores = (await connection.QueryAsync<SoloScore>(
                "SELECT beatmap_id, pp, accuracy FROM scores WHERE "
                + "`user_id` = @UserId AND "
                + "`ruleset_id` = @RulesetId AND "
                + "`pp` IS NOT NULL AND "
                + "`preserve` = 1 AND "
                + "`ranked` = 1 "
                + "ORDER BY pp DESC LIMIT 1000", new
                {
                    UserId = userStats.user_id,
                    RulesetId = rulesetId
                }, transaction: transaction)).ToList();

            SoloScore[] groupedScores = scores
                                        // Group by beatmap ID.
                                        .GroupBy(i => i.beatmap_id)
                                        // Extract the maximum PP for each beatmap.
                                        .Select(g => g.OrderByDescending(i => i.pp).First())
                                        // And order the beatmaps by decreasing value.
                                        .OrderByDescending(i => i.pp)
                                        .ToArray();

            // Build the diminishing sum
            double factor = 1;
            double totalPp = 0;
            double totalAccuracy = 0;

            foreach (var score in groupedScores)
            {
                totalPp += score.pp!.Value * factor;
                totalAccuracy += score.accuracy * factor;
                factor *= 0.95;
            }

            // This weird factor is to keep legacy compatibility with the diminishing bonus of 0.25 by 0.9994 each score.
            // Of note, this is using de-duped scores which may be below 1,000 depending on how the user plays.
<<<<<<< HEAD
            totalPp += (417.0 - 1.0 / 3.0) * (1.0 - Math.Pow(0.9994, scores.Count));
=======
            totalPp += (417.0 - 1.0 / 3.0) * (1.0 - Math.Pow(0.995, scores.Count));
>>>>>>> 683d0adb

            // We want our accuracy to be normalized.
            if (groupedScores.Length > 0)
            {
                // We want the percentage, not a factor in [0, 1], hence we divide 20 by 100.
                totalAccuracy *= 100.0 / (20 * (1 - Math.Pow(0.95, groupedScores.Length)));
            }

            userStats.rank_score = (float)totalPp;
            userStats.rank_score_index = (await connection.QuerySingleAsync<int>($"SELECT COUNT(*) FROM {dbInfo.UserStatsTable} WHERE rank_score > {totalPp}", transaction: transaction)) + 1;
            userStats.accuracy_new = (float)totalAccuracy;
        }
    }
}<|MERGE_RESOLUTION|>--- conflicted
+++ resolved
@@ -61,11 +61,6 @@
         public async Task UpdateUserStatsAsync(UserStats userStats, int rulesetId, MySqlConnection connection, MySqlTransaction? transaction = null)
         {
             var dbInfo = LegacyDatabaseHelper.GetRulesetSpecifics(rulesetId);
-<<<<<<< HEAD
-            long currentTimestamp = DateTimeOffset.Now.ToUnixTimeSeconds();
-            Ruleset ruleset = LegacyRulesetHelper.GetRulesetFromLegacyId(rulesetId);
-=======
->>>>>>> 683d0adb
 
             List<SoloScore> scores = (await connection.QueryAsync<SoloScore>(
                 "SELECT beatmap_id, pp, accuracy FROM scores WHERE "
@@ -103,11 +98,7 @@
 
             // This weird factor is to keep legacy compatibility with the diminishing bonus of 0.25 by 0.9994 each score.
             // Of note, this is using de-duped scores which may be below 1,000 depending on how the user plays.
-<<<<<<< HEAD
-            totalPp += (417.0 - 1.0 / 3.0) * (1.0 - Math.Pow(0.9994, scores.Count));
-=======
             totalPp += (417.0 - 1.0 / 3.0) * (1.0 - Math.Pow(0.995, scores.Count));
->>>>>>> 683d0adb
 
             // We want our accuracy to be normalized.
             if (groupedScores.Length > 0)
