--- conflicted
+++ resolved
@@ -575,39 +575,19 @@
                     scoreInfo.MaximumStatistics[HitResult.LegacyComboIncrease] = (int)maxComboAttribute.value - maxComboFromStatistics;
 #pragma warning restore CS0618
 
-<<<<<<< HEAD
-                long maximumLegacyAccuracyScore = (long)dbAttributes[legacy_accuracy_score].value;
-                long maximumLegacyComboScore = (long)dbAttributes[legacy_combo_score].value;
-                double maximumLegacyBonusRatio = dbAttributes[legacy_bonus_score_ratio].value;
-
-                // Although the combo-multiplied portion is stored into difficulty attributes, attributes are only present for mod combinations that affect difficulty.
-                // For example, an incoming highscore may be +HDHR, but only difficulty attributes for +HR exist in the database.
-                // To handle this case, the combo-multiplied portion is readjusted with the new mod multiplier.
-                if (difficultyMods != highScore.enabled_mods)
+                Beatmap beatmap = await connection.QuerySingleAsync<Beatmap>($"SELECT * FROM {Beatmap.TABLE_NAME} WHERE `beatmap_id` = @BeatmapId", new
                 {
-                    Beatmap beatmap = await connection.QuerySingleAsync<Beatmap>($"SELECT * FROM {Beatmap.TABLE_NAME} WHERE `beatmap_id` = @BeatmapId", new
-                    {
-                        BeatmapId = highScore.beatmap_id
-                    }, transaction);
-
-                    LegacyBeatmapConversionDifficultyInfo difficulty = LegacyBeatmapConversionDifficultyInfo.FromAPIBeatmap(beatmap.ToAPIBeatmap());
-                    ILegacyRuleset legacyRuleset = (ILegacyRuleset)ruleset;
-
-                    Debug.Assert(legacyRuleset != null);
-
-                    double difficultyAdjustmentModMultiplier = legacyRuleset.GetLegacyScoreMultiplier(ruleset.ConvertFromLegacyMods((LegacyMods)difficultyMods).ToArray(), difficulty);
-                    double modMultiplier = legacyRuleset.GetLegacyScoreMultiplier(scoreInfo.Mods, difficulty);
-
-                    maximumLegacyComboScore = (long)Math.Round(maximumLegacyComboScore * modMultiplier / difficultyAdjustmentModMultiplier);
-                }
-=======
+                    BeatmapId = highScore.beatmap_id
+                }, transaction);
+
+                LegacyBeatmapConversionDifficultyInfo difficulty = LegacyBeatmapConversionDifficultyInfo.FromAPIBeatmap(beatmap.ToAPIBeatmap());
+
                 BeatmapScoringAttributes scoreAttributes = await connection.QuerySingleAsync<BeatmapScoringAttributes>(
                     "SELECT * FROM osu_beatmap_scoring_attribs WHERE beatmap_id = @BeatmapId AND mode = @RulesetId", new
                     {
                         BeatmapId = highScore.beatmap_id,
                         RulesetId = ruleset.RulesetInfo.OnlineID
                     }, transaction);
->>>>>>> eaf278b6
 
                 scoreInfo.TotalScore = StandardisedScoreMigrationTools.ConvertFromLegacyTotalScore(scoreInfo, scoreAttributes.ToAttributes());
 
